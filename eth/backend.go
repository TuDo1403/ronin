--- conflicted
+++ resolved
@@ -202,12 +202,9 @@
 			SnapshotLimit:       config.SnapshotCache,
 			Preimages:           config.Preimages,
 			TriesInMemory:       config.TriesInMemory,
-<<<<<<< HEAD
+			NoPruningSideCar:    config.NoPruningSideCar,
 			StateHistory:        config.StateHistory,
 			StateScheme:         config.StateScheme,
-=======
-			NoPruningSideCar:    config.NoPruningSideCar,
->>>>>>> f52e4871
 		}
 	)
 	eth.blockchain, err = core.NewBlockChain(chainDb, cacheConfig, config.Genesis, config.OverrideArrowGlacier, eth.engine, vmConfig, eth.shouldPreserve, &config.TransactionHistory)
